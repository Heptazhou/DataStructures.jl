--- conflicted
+++ resolved
@@ -44,8 +44,4 @@
            println(tr, " memory ", memory(results[tr])/1024, " kB")
            println(tr, " minimum time ", minimum(results[tr]))
        end
-<<<<<<< HEAD
-end
-=======
-end
->>>>>>> 21bc723f
+end