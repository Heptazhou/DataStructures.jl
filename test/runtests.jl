--- conflicted
+++ resolved
@@ -32,11 +32,8 @@
          "robin_dict",
          "ordered_robin_dict",
          "dibit_vector",
-<<<<<<< HEAD
-         "avl_tree"
-=======
+         "avl_tree",
          "red_black_tree"
->>>>>>> 11957372
         ]
 
 if length(ARGS) > 0
