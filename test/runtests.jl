using DataStructures
using Test
using Random
using Serialization

import DataStructures: IntSet

@test [] == detect_ambiguities(Base, Core, DataStructures)

tests = ["deprecations",
         "int_set",
         "sparse_int_set",
         "deque",
         "circ_deque",
         "sorted_containers",
         "stack",
         "queue",
         "accumulator",
         "disjoint_set",
         "binheap",
         "mutable_binheap",
         "minmax_heap",
         "default_dict",
         "trie",
         "list",
         "mutable_list",
         "multi_dict",
         "circular_buffer",
         "sorting",
         "priority_queue",
         "fenwick",
         "robin_dict",
         "ordered_robin_dict",
         "dibit_vector",
<<<<<<< HEAD
         "red_black_tree", 
         "splay_tree"
=======
         "red_black_tree",
         "avl_tree"
>>>>>>> 79cabfc5
        ]

if length(ARGS) > 0
    tests = ARGS
end

@testset "DataStructures" begin

for t in tests
    fp = joinpath(dirname(@__FILE__), "test_$t.jl")
    println("$fp ...")
    include(fp)
end

end # @testset<|MERGE_RESOLUTION|>--- conflicted
+++ resolved
@@ -32,13 +32,9 @@
          "robin_dict",
          "ordered_robin_dict",
          "dibit_vector",
-<<<<<<< HEAD
          "red_black_tree", 
-         "splay_tree"
-=======
-         "red_black_tree",
+         "splay_tree",
          "avl_tree"
->>>>>>> 79cabfc5
         ]
 
 if length(ARGS) > 0
