--- conflicted
+++ resolved
@@ -32,13 +32,9 @@
          "robin_dict",
          "ordered_robin_dict",
          "dibit_vector",
-<<<<<<< HEAD
          "red_black_tree", 
          "splay_tree",
-=======
-         "red_black_tree",
          "swiss_dict",
->>>>>>> 9658145b
          "avl_tree"
         ]
 
