using DataStructures
using Test
using Random
using Serialization

import DataStructures: IntSet

@test [] == detect_ambiguities(Base, Core, DataStructures)

tests = ["deprecations",
         "int_set",
         "sparse_int_set",
         "deque",
         "circ_deque",
         "sorted_containers",
         "stack",
         "queue",
         "accumulator",
         "disjoint_set",
         "binheap",
         "mutable_binheap",
         "minmax_heap",
         "default_dict",
         "trie",
         "list",
         "mutable_list",
         "multi_dict",
         "circular_buffer",
         "sorting",
         "priority_queue",
         "fenwick",
         "robin_dict",
         "ordered_robin_dict",
         "dibit_vector",
         "red_black_tree",
<<<<<<< HEAD
         "swiss_dict"
=======
         "avl_tree"
>>>>>>> 79cabfc5
        ]

if length(ARGS) > 0
    tests = ARGS
end

@testset "DataStructures" begin

for t in tests
    fp = joinpath(dirname(@__FILE__), "test_$t.jl")
    println("$fp ...")
    include(fp)
end

end # @testset<|MERGE_RESOLUTION|>--- conflicted
+++ resolved
@@ -33,11 +33,8 @@
          "ordered_robin_dict",
          "dibit_vector",
          "red_black_tree",
-<<<<<<< HEAD
-         "swiss_dict"
-=======
+         "swiss_dict",
          "avl_tree"
->>>>>>> 79cabfc5
         ]
 
 if length(ARGS) > 0
