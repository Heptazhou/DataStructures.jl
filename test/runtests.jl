using DataStructures
using Test
using Random
using Serialization

import DataStructures: IntSet

@test [] == detect_ambiguities(Base, Core, DataStructures)

tests = ["deprecations",
         "int_set",
         "sparse_int_set",
         "deque",
         "circ_deque",
         "sorted_containers",
         "stack",
         "queue",
         "accumulator",
         "disjoint_set",
         "binheap",
         "mutable_binheap",
         "minmax_heap",
         "default_dict",
         "trie",
         "list",
         "mutable_list",
         "multi_dict",
         "circular_buffer",
         "sorting",
         "priority_queue",
         "fenwick",
         "robin_dict",
         "ordered_robin_dict",
         "dibit_vector",
<<<<<<< HEAD
         "red_black_tree",
         "avl_tree",
=======
         "avl_tree",
         "red_black_tree"
>>>>>>> fc453682
        ]

if length(ARGS) > 0
    tests = ARGS
end

@testset "DataStructures" begin

for t in tests
    fp = joinpath(dirname(@__FILE__), "test_$t.jl")
    println("$fp ...")
    include(fp)
end

end # @testset<|MERGE_RESOLUTION|>--- conflicted
+++ resolved
@@ -32,13 +32,8 @@
          "robin_dict",
          "ordered_robin_dict",
          "dibit_vector",
-<<<<<<< HEAD
          "red_black_tree",
          "avl_tree",
-=======
-         "avl_tree",
-         "red_black_tree"
->>>>>>> fc453682
         ]
 
 if length(ARGS) > 0
