--- conflicted
+++ resolved
@@ -1,109 +1,5 @@
 # Test of accumulators
 
-<<<<<<< HEAD
-ct = counter(String)
-@assert isa(ct, Accumulator{String,Int})
-
-@test ct["abc"] == 0
-@test !haskey(ct, "abc")
-@test isempty(collect(keys(ct)))
-
-push!(ct, "a")
-@test haskey(ct, "a")
-@test ct["a"] == 1
-
-push!(ct, "b", 2)
-@test haskey(ct, "b")
-@test ct["b"] == 2
-
-# Test convert
-push!(ct, "b", 0x3)
-@test ct["b"] == 5
-
-@test !haskey(ct, "abc")
-@test ct["abc"] == 0
-
-@test length(ct) == 2
-@test length(collect(ct)) == 2
-@test length(collect(keys(ct))) == 2
-@test length(collect(values(ct))) == 2
-@test sum(ct) == 6
-
-ct2 = counter(["a", "a", "b", "b", "a", "c", "c"])
-@test isa(ct2, Accumulator{String,Int})
-@test haskey(ct2, "a")
-@test haskey(ct2, "b")
-@test haskey(ct2, "c")
-@test ct2["a"] == 3
-@test ct2["b"] == 2
-@test ct2["c"] == 2
-
-push!(ct, ct2)
-@test ct["a"] == 4
-@test ct["b"] == 7
-@test ct["c"] == 2
-
-ct3 = counter(Dict([("a",10), ("b",20)]))
-@test isa(ct3, Accumulator{String,Int})
-@test haskey(ct3, "a")
-@test haskey(ct3, "b")
-@test ct3["a"] == 10
-@test ct3["b"] == 20
-
-ctm = merge(ct2, ct3)
-@test isa(ctm, Accumulator{String,Int})
-@test haskey(ctm, "a")
-@test haskey(ctm, "b")
-@test haskey(ctm, "c")
-@test ctm["a"] == 13
-@test ctm["b"] == 22
-@test ctm["c"] == 2
-
-@test pop!(ctm, "b") == 22
-@test !haskey(ctm, "b")
-@test ctm["b"] == 0
-
-ct4 = counter(Pair{Int,Int})
-@test isa(ct4, Accumulator{Pair{Int,Int}})
-@test push!(ct4, 1=>2) == 1
-@test push!(ct4, 1=>2) == 2
-
-ct5 = counter(Dict([("a",10), ("b",20)]))
-@test merge(ct5)===ct5
-@test merge!(ct5)===ct5
-@test merge(ct5,ct5,ct5)==counter(Dict([("a",30), ("b",60)]))
-
-@test counter([2,3,4,4]) == counter([4,2,3,4])
-@test counter([2,3,4,4]) != counter([4,2,3,4,4])
-
-
-ct5 = counter(split("a b b c c c"))
-@test ct5["a"] == 1
-@test ct5["b"] == 2
-@test ct5["c"] == 3
-
-ct6 = counter(["a", "b" , "b", "c", "c", "c"])
-for ii in split("a b c")
-    push!(ct6, ii)
-end
-@show ct6
-@test ct6["a"] == 2
-@test ct6["b"] == 3
-@test ct6["c"] == 4
-for ii in split("a b")
-    pop!(ct6, ii)
-end
-@test ct6["a"] == 0
-@test ct6["b"] == 0
-@test ct6["c"] == 4
-
-s = ["y", "el", "sol", "se", "fue"]
-@test counter(length(x) for x in s) == counter(map(length, s))
-
-# ambiguity resolution
-ct7 = counter(Int)
-@test_throws MethodError push!(ct7, 1=>2)
-=======
 @testset "Accumulators" begin
 
     ct = counter(String)
@@ -201,9 +97,11 @@
     @test ct6["b"] == 0
     @test ct6["c"] == 4
 
+    s = ["y", "el", "sol", "se", "fue"]
+    @test counter(length(x) for x in s) == counter(map(length, s))
+  
     # ambiguity resolution
     ct7 = counter(Int)
     @test_throws MethodError push!(ct7, 1=>2)
 
 end # @testset Accumulators
->>>>>>> 4b8de289
