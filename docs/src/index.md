--- conflicted
+++ resolved
@@ -23,11 +23,8 @@
 -   SparseIntSet
 -   DiBitVector
 -   Red Black Tree
-<<<<<<< HEAD
 -   Splay Tree
-=======
 -   AVL Tree
->>>>>>> 79cabfc5
 
 ## Contents
 
