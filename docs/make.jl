using Documenter
using DataStructures

DocMeta.setdocmeta!(DataStructures, :DocTestSetup, :(using DataStructures); recursive=true)

makedocs(
    sitename = "DataStructures.jl",
    pages = [
        "index.md",
        "deque.md",
        "circ_buffer.md",
        "circ_deque.md",
        "stack_and_queue.md",
        "priority-queue.md",
        "fenwick.md",
        "accumulators.md",
        "disjoint_sets.md",
        "heaps.md",
        "ordered_containers.md",
        "default_dict.md",
        "robin_dict.md",
        "trie.md",
        "linked_list.md",
        "mutable_linked_list.md",
        "intset.md",
        "sorted_containers.md",
        "dibit_vector.md",
        "red_black_tree.md",
<<<<<<< HEAD
        "splay_tree.md",
=======
        "avl_tree.md",
>>>>>>> 79cabfc5
    ],
    modules = [DataStructures],
    format = Documenter.HTML()
)

deploydocs(
    repo = "github.com/JuliaCollections/DataStructures.jl.git",
)<|MERGE_RESOLUTION|>--- conflicted
+++ resolved
@@ -26,11 +26,8 @@
         "sorted_containers.md",
         "dibit_vector.md",
         "red_black_tree.md",
-<<<<<<< HEAD
         "splay_tree.md",
-=======
         "avl_tree.md",
->>>>>>> 79cabfc5
     ],
     modules = [DataStructures],
     format = Documenter.HTML()
