--- conflicted
+++ resolved
@@ -110,7 +110,6 @@
     x
 end
 
-
 """
     push!(s::IntDisjointSets)
     
@@ -125,20 +124,15 @@
     return x
 end
 
-
 """
     DisjointSets{T}(xs)
 
 A forest of disjoint sets of arbitrary value type T.
 
-<<<<<<< HEAD
-mutable struct DisjointSets{T} <: AbstractSet{T}
-=======
 It is a wrapper of IntDisjointSets, which uses a
 dictionary to map the input value to an internal index.
 """
-mutable struct DisjointSets{T}
->>>>>>> 06a338cb
+mutable struct DisjointSets{T} <: AbstractSet{T}
     intmap::Dict{T,Int}
     revmap::Vector{T}
     internal::IntDisjointSets
@@ -211,7 +205,6 @@
 """
 union!(s::DisjointSets{T}, x::T, y::T) where {T} = s.revmap[union!(s.internal, s.intmap[x], s.intmap[y])]
 
-
 """
     root_union!(s::DisjointSets{T}, x::T, y::T)
 
@@ -220,7 +213,6 @@
 Assume x ≠ y (unsafe).
 """
 root_union!(s::DisjointSets{T}, x::T, y::T) where {T} = s.revmap[root_union!(s.internal, s.intmap[x], s.intmap[y])]
-
 
 """
     push!(s::DisjointSets{T}, x::T)
