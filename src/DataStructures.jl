--- conflicted
+++ resolved
@@ -11,12 +11,7 @@
                  ReverseOrdering, Reverse, Lt,
                  isless, union, intersect, symdiff, setdiff, issubset,
                  searchsortedfirst, searchsortedlast, in,
-<<<<<<< HEAD
-                 eachindex, keytype, valtype
-=======
                  eachindex, keytype, valtype, minimum, maximum
-    import Base: iterate
->>>>>>> b11a10fb
 
     using OrderedCollections
     import OrderedCollections: filter, filter!, isordered
