--- conflicted
+++ resolved
@@ -59,11 +59,8 @@
 
     export DiBitVector
 
-<<<<<<< HEAD
+    export RBTree, search_node, minimum_node
     export AVLTree
-=======
-    export RBTree, search_node, minimum_node
->>>>>>> 11957372
 
     export findkey
 
@@ -117,10 +114,7 @@
 
     include("dibit_vector.jl")
     include("red_black_tree.jl")
+    include("avl_tree.jl")
+
     include("deprecations.jl")
-
-<<<<<<< HEAD
-    include("avl_tree.jl")
-=======
->>>>>>> 11957372
 end