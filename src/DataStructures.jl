module DataStructures

    using Base: HasEltype, HasLength, IteratorEltype, IteratorSize, SizeUnknown,
                lt, Ordering, ForwardOrdering, Forward, ReverseOrdering, Reverse, Lt,
                isbitsunion, isiterable, dict_with_eltype, KeySet, Callable, _tablesz,
                findnextnot, unsafe_getindex, unsafe_setindex!, peek


    using Compat # Provides Base.Order.ReverseOrdering(). May remove this line with julia 1.4
    using OrderedCollections
    using OrderedCollections: isordered
    export OrderedDict, OrderedSet, LittleDict
    export DefaultDict, DefaultOrderedDict

    export complement, complement!

    export Deque, Stack, Queue, CircularDeque
    export enqueue!, dequeue!, dequeue_pair!, update!, reverse_iter
    export capacity, num_blocks, top_with_handle, sizehint!

    export Accumulator, counter, reset!, inc!, dec!
    export IntDisjointSets, DisjointSets, num_groups, find_root!, in_same_set, root_union!
    export FenwickTree, length, inc!, dec!, incdec!, prefixsum

    export AbstractHeap, compare, extract_all!, extract_all_rev!
    export BinaryHeap, BinaryMinHeap, BinaryMaxHeap, nlargest, nsmallest
    export MutableBinaryHeap, MutableBinaryMinHeap, MutableBinaryMaxHeap
    export heapify!, heapify, heappop!, heappush!, isheap
    export BinaryMinMaxHeap, popmin!, popmax!, popall!

    export Trie, subtrie, keys_with_prefix, partial_path

    export LinkedList, Nil, Cons, nil, cons, head, tail, list, filter, cat,
           reverse
    export MutableLinkedList
    export SortedDict, SortedMultiDict, SortedSet
    export SDToken, SDSemiToken, SMDToken, SMDSemiToken
    export SetToken, SetSemiToken
    export startof
    export pastendsemitoken, beforestartsemitoken
    export searchsortedafter, searchequalrange
    export packcopy, packdeepcopy
    export exclusive, inclusive, semitokens
    export orderobject, ordtype, Lt, compare, onlysemitokens

    export MultiDict, enumerateall
    export RobinDict
    export OrderedRobinDict, isordered
    export SwissDict

    export DiBitVector

    export RBTree, search_node, minimum_node
    export SplayTree, maximum_node
    export AVLTree, sorted_rank
    export SplayTree, maximum_node

    export findkey

    include("delegate.jl")

    include("deque.jl")
    include("circ_deque.jl")
    include("stack.jl")
    include("queue.jl")
    include("accumulator.jl")
    include("disjoint_set.jl")
    include("heaps.jl")

    include("default_dict.jl")
    include("dict_support.jl")
    include("trie.jl")

    include("int_set.jl")

    include("fenwick.jl")

    include("list.jl")
    include("mutable_list.jl")
    include("balanced_tree.jl")
    include("tokens.jl")

    import .Tokens: IntSemiToken

    include("multi_dict.jl")
    include("sorted_dict.jl")
    include("sorted_multi_dict.jl")
    include("sorted_set.jl")
    include("tokens2.jl")
    include("container_loops.jl")
    include("robin_dict.jl")
    include("ordered_robin_dict.jl")
    include("swiss_dict.jl")
    export
        CircularBuffer,
        capacity,
        isfull
    include("circular_buffer.jl")

    export status
    export deref_key, deref_value, deref, advance, regress

    export PriorityQueue, peek

    include("priorityqueue.jl")
    include("sparse_int_set.jl")
    export SparseIntSet

    include("dibit_vector.jl")
    include("avl_tree.jl")
    include("red_black_tree.jl")
    include("splay_tree.jl")
<<<<<<< HEAD
=======

>>>>>>> b2002b62
    include("deprecations.jl")

end<|MERGE_RESOLUTION|>--- conflicted
+++ resolved
@@ -110,10 +110,6 @@
     include("avl_tree.jl")
     include("red_black_tree.jl")
     include("splay_tree.jl")
-<<<<<<< HEAD
-=======
 
->>>>>>> b2002b62
     include("deprecations.jl")
-
 end